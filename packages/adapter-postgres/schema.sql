--- conflicted
+++ resolved
@@ -94,21 +94,13 @@
     CONSTRAINT fk_user FOREIGN KEY ("userId") REFERENCES accounts("id") ON DELETE CASCADE
 );
 
-<<<<<<< HEAD
-CREATE TABLE cache (
-=======
 CREATE TABLE IF NOT EXISTS  cache (
->>>>>>> 34119d7b
     "key" TEXT NOT NULL,
     "agentId" TEXT NOT NULL,
     "value" JSONB DEFAULT '{}'::jsonb, 
     "createdAt" TIMESTAMP DEFAULT CURRENT_TIMESTAMP,
     "expiresAt" TIMESTAMP, 
-<<<<<<< HEAD
-    PRIMARY KEY (key, agentId)
-=======
     PRIMARY KEY ("key", "agentId")
->>>>>>> 34119d7b
 );
 
 -- Indexes
